--- conflicted
+++ resolved
@@ -21,7 +21,6 @@
 import org.gradle.gradleplugin.foundation.request.Request;
 import org.gradle.gradleplugin.userinterface.swing.generic.BasicGradleUI;
 import org.gradle.openapi.external.foundation.GradleInterfaceVersion1;
-<<<<<<< HEAD
 import org.gradle.openapi.external.foundation.favorites.FavoritesEditorVersion1;
 import org.gradle.openapi.external.ui.*;
 import org.gradle.openapi.wrappers.foundation.GradleInterfaceWrapper;
@@ -29,16 +28,9 @@
 
 import javax.swing.*;
 import java.awt.*;
-=======
-import org.gradle.openapi.external.ui.*;
-import org.gradle.openapi.wrappers.foundation.GradleInterfaceWrapper;
-
-import javax.swing.JComponent;
->>>>>>> 1cbcac89
 import java.io.File;
 import java.util.HashMap;
 import java.util.Map;
-import java.awt.Font;
 
 /**
 * Implementation of BasicGradleUI meant to help shield external users from internal changes.
@@ -298,8 +290,6 @@
    {
       return gradleInterfaceWrapper;
    }
-<<<<<<< HEAD
-
 
    /**
      * Returns a FavoritesEditor. This is useful for getting a list of all favorites or
@@ -309,6 +299,4 @@
    public FavoritesEditorVersion1 getFavoritesEditor() {
       return new FavoritesEditorWrapper( basicGradleUI.getGradlePluginLord().getFavoritesEditor() );
    }
-=======
->>>>>>> 1cbcac89
 }